"""
Documentation goes here
"""
import logging
import os
import pdb
import shutil
import sys

import externals
import f90nml
import six
import tqdm
import yaml


from esm_calendar import Date
import esm_parser
import esm_coupler


def date_representer(dumper, date):
    return dumper.represent_str("%s" % date.output())


yaml.add_representer(Date, date_representer)


class SimulationSetup(object):
    def __init__(self, name, user_config):

        if not "expid" in user_config["general"]:
            user_config["general"]["expid"] = "test"

        if user_config["general"]["setup_name"] in user_config:
            user_config["general"].update(
                user_config[user_config["general"]["setup_name"]]
            )
            del user_config[user_config["general"]["setup_name"]]

        self._read_date_file(user_config)
        self._initialize_calendar(user_config)
        self.config = esm_parser.ConfigSetup(name, user_config)
        del user_config
        self._add_all_folders()
        self.config.calendar()
        self.config.finalize()
        self._initialize_components()

        esm_parser.pprint_config(self.config)

        sys.exit()

    def _add_all_folders(self):
        self.all_filetypes = ["analysis", "config", "log", "mon", "scripts"]
        for filetype in self.all_filetypes:
            setattr(
                self,
                "experiment_" + filetype + "_dir",
                self.config["general"]["base_dir"]
                + "/"
                + self.config["general"]["expid"]
                + "/"
                + filetype
                + "/",
            )
            setattr(
                self,
                "thisrun_" + filetype + "_dir",
                self.config["general"]["base_dir"]
                + "/"
                + self.config["general"]["expid"]
                + "/run_"
                + self.run_datestamp
                + "/"
                + filetype
                + "/",
            )

            self.config["general"]["experiment_" + filetype + "_dir"] = getattr(
                self, "experiment_" + filetype + "_dir"
            )
            self.config["general"]["thisrun_" + filetype + "_dir"] = getattr(
                self, "thisrun_" + filetype + "_dir"
            )

        self.all_model_filetypes = [
            "analysis",
            "bin",
            "config",
            "couple",
            "forcing",
            "input",
            "log",
            "mon",
            "outdata",
            "restart",
            "viz",
        ]
        for model in self.config["general"]["valid_model_names"]:
            for filetype in self.all_model_filetypes:
                setattr(
                    self,
                    "experiment_" + model + "_" + filetype + "_dir",
                    self.config["general"]["base_dir"]
                    + "/"
                    + self.config["general"]["expid"]
                    + "/"
                    + filetype
                    + "/"
                    + model
                    + "/",
                )
                setattr(
                    self,
                    "thisrun_" + model + "_" + filetype + "_dir",
                    self.config["general"]["base_dir"]
                    + "/"
                    + self.config["general"]["expid"]
                    + "/run_"
                    + self.run_datestamp
                    + "/"
                    + filetype
                    + "/"
                    + model
                    + "/",
                )
                self.config[model][
                    "experiment_" + model + "_" + filetype + "_dir"
                ] = getattr(self, "experiment_" + model + "_" + filetype + "_dir")
                self.config[model][
                    "thisrun_" + model + "_" + filetype + "_dir"
                ] = getattr(self, "thisrun_" + model + "_" + filetype + "_dir")

    def _initialize_components(self):
        components = []
        for component in self.config["general"]["valid_model_names"]:
            components.append(
                SimulationComponent(self.config["general"], self.config[component])
            )
        self.components = components

    def _create_folders(self):
        for filetype in self.all_filetypes:
            if not os.path.exists(getattr(self, "experiment_" + filetype + "_dir")):
                os.makedirs(getattr(self, "experiment_" + filetype + "_dir"))

    def _dump_final_yaml(self):
        with open(
            self.experiment_config_dir
            + "/"
            + self.config["general"]["expid"]
            + "_preconfig.yaml",
            "w",
        ) as config_file:
            yaml.dump(self.config, config_file)

        # pdb.set_trace()
        # self._read_date_file()
        # self._initialize_calendar()
        self._finalize_components()
        self._finalize_attributes()
        self._write_finalized_config()
        self._copy_preliminary_files_from_experiment_to_thisrun()
        self._show_simulation_info()
        self.prepare()
        for model in list(self.config):
            if model in esm_coupler.known_couplers:
                coupler_config_dir = (
                    self.config["general"]["base_dir"]
                    + "/"
                    + self.config["general"]["expid"]
                    + "/run_"
                    + self.config["general"]["current_date"].format(
                        form=9, givenph=False, givenpm=False, givenps=False
                    )
                    + "-"
                    + self.config["general"]["end_date"].format(
                        form=9, givenph=False, givenpm=False, givenps=False
                    )
                    + "/config/"
                    + model
                    + "/"
                )
                self.coupler = esm_coupler.esm_coupler(self.config, model)
                self.coupler.prepare(self.config, coupler_config_dir)
                sys.exit()

    def _show_simulation_info(self):
        six.print_(80 * "=")
        six.print_("STARTING SIMULATION JOB!")
        six.print_("Experiment ID = %s" % self.config["general"]["expid"])
        six.print_("Setup = %s" % self.config["general"]["setup_name"])
        six.print_("This setup consists of:")
        for model in self.config["general"]["valid_model_names"]:
            six.print_("- %s" % model)
        six.print_("You are using the Python version.")

<<<<<<< HEAD
    def _finalize_config(self):
        # esm_parser.psix.print_config(self.config["hdmodel"])
        for component in self.components:
            if component.config["lresume"] == True and self.run_number == "1":
                component.config["parent_expid"] = component.config["ini_parent_exp_id"]
                component.config["parent_date"] = component.config["ini_parent_date"]
                component.config["parent_restart_dir"] = component.config[
                    "ini_restart_dir"
                ]
            else:
                component.config["parent_expid"] = self.config["general"]["expid"]
                component.config["parent_date"] = self.config["general"]["prev_date"]
                component.config[
                    "parent_restart_dir"
                ] = component.experiment_restart_dir
        logging.debug("SECOND TIME!")
        self.config.choose_blocks(self.config, isblacklist=False)
        self.config.run_recursive_functions(self.config, isblacklist=False)

=======
>>>>>>> 51d9747b
    def _finalize_attributes(self):
        for filetype in self.all_filetypes:
            setattr(
                self,
                "thisrun_" + filetype + "_dir",
                self.config["general"]["base_dir"]
                + "/"
                + self.config["general"]["expid"]
                + "/run_"
                + self.config["general"]["current_date"].format(
                    form=9, givenph=False, givenpm=False, givenps=False
                )
                + "-"
                + self.config["general"]["end_date"].format(
                    form=9, givenph=False, givenpm=False, givenps=False
                )
                + "/"
                + filetype
                + "/",
            )
            if not os.path.exists(getattr(self, "thisrun_" + filetype + "_dir")):
                os.makedirs(getattr(self, "thisrun_" + filetype + "_dir"))
        self.run_datestamp = (
            self.config["general"]["current_date"].format(
                form=9, givenph=False, givenpm=False, givenps=False
            )
            + "-"
            + self.config["general"]["end_date"].format(
                form=9, givenph=False, givenpm=False, givenps=False
            )
        )

    def _write_finalized_config(self):
        with open(
            self.thisrun_config_dir
            + "/"
            + self.config["general"]["expid"]
            + "_finished_config.yaml",
            "w",
        ) as config_file:
            yaml.dump(self.config, config_file)

    def _finalize_components(self):
        for component in self.components:

            component.general_config = self.config["general"]
            component.finalize_attributes()

    def _copy_preliminary_files_from_experiment_to_thisrun(self):
        filelist = [
            (
                "scripts",
                self.config["general"]["expid"]
                + "_"
                + self.config["general"]["setup_name"]
                + ".date",
                "copy",
            )
        ]
        for filetype, filename, copy_or_link in filelist:
            source = getattr(self, "experiment_" + filetype + "_dir")
            dest = getattr(self, "thisrun_" + filetype + "_dir")
            if copy_or_link == "copy":
                method = shutil.copy2
            elif copy_or_link == "link":
                method = os.symlink
            if os.path.isfile(source + "/" + filename):
                method(source + "/" + filename, dest + "/" + filename)

    def _read_date_file(self, config, date_file=None):
        if not date_file:
            date_file = (
                config["general"]["base_dir"]
                + "/"
                + config["general"]["expid"]
                + "/scripts/"
                + config["general"]["expid"]
                + "_"
                + config["general"]["setup_name"]
                + ".date"
            )
        if os.path.isfile(date_file):
            logging.info("Date file read from %s", date_file)
            with open(date_file) as date_file:
                date, self.run_number = date_file.readline().strip().split()
            write_file = False
        else:
            logging.info("No date file found %s", date_file)
            logging.info("Initializing run_number=1 and date=18500101")
<<<<<<< HEAD
            date = self.config["general"].get("initial_date", "18500101")
=======
            date = config["general"].get("initial_date", "18500101")
>>>>>>> 51d9747b
            self.run_number = 1
            write_file = True
        config["general"]["run_number"] = self.run_number
        self.current_date = Date(date)

        # needs to happen AFTER a run!
        # if write_file:
        #    self._write_date_file()

        logging.info("current_date = %s", self.current_date)
        logging.info("run_number = %s", self.run_number)

    def _initialize_calendar(self, config):
        nyear, nmonth, nday, nhour, nminute, nsecond = 0, 0, 0, 0, 0, 0
        nyear = int(config["general"].get("nyear", nyear))
        if not nyear:
            nmonth = int(config["general"].get("nmonth", nmonth))
        if not nyear and not nmonth:
            nday = int(config["general"].get("nday", nday))
        if not nyear and not nmonth and not nday:
            nhour = int(config["general"].get("nhour", nhour))
        if not nyear and not nmonth and not nday and not nhour:
            nminute = int(config["general"].get("nminute", nminute))
        if not nyear and not nmonth and not nday and not nhour and not nminute:
            nsecond = int(config["general"].get("nsecond", nsecond))
        if (
            not nyear
            and not nmonth
            and not nday
            and not nhour
            and not nminute
            and not nsecond
        ):
            nyear = 1

        self.delta_date = (nyear, nmonth, nday, nhour, nminute, nsecond)
        config["general"]["current_date"] = self.current_date
        config["general"]["start_date"] = self.current_date
        config["general"]["initial_date"] = Date(config["general"]["initial_date"])
        config["general"]["final_date"] = Date(config["general"]["final_date"])
        config["general"]["prev_date"] = self.current_date.sub((0, 0, 1, 0, 0, 0))

        config["general"]["next_date"] = self.current_date.add(self.delta_date)
        config["general"]["end_date"] = config["general"]["next_date"].sub(
            (0, 0, 1, 0, 0, 0)
        )
        config["general"]["runtime"] = (
            config["general"]["next_date"] - config["general"]["current_date"]
        )

        config["general"]["total_runtime"] = (
            config["general"]["next_date"] - config["general"]["initial_date"]
        )

<<<<<<< HEAD
        # Last step: figure out if we are doing a cold start of a restart:
        if self.run_number != 1:
            for component in self.components:
                component.config["lresume"] = True
        else:
            # Did the user give a value? If yes, keep it, if not, first run:
            for component in self.components:
                user_lresume = component.config.get("lresume", False)
                print(str(user_lresume), type(user_lresume))
                if type(user_lresume) == str:
                    if user_lresume == "0" or user_lresume.upper() == "FALSE":
                        user_lresume = False
                    elif user_lresume == "1" or user_lresume.upper() == "TRUE":
                        user_lresume = True
                elif type(user_lresume) == int:
                    if user_lresume == 0:
                        user_lresume = False
                    elif user_lresume == 1:
                        user_lresume = True
                print(str(user_lresume), type(user_lresume))
                component.config["lresume"] = user_lresume
=======
        self.run_datestamp = (
            config["general"]["current_date"].format(
                form=9, givenph=False, givenpm=False, givenps=False
            )
            + "-"
            + config["general"]["end_date"].format(
                form=9, givenph=False, givenpm=False, givenps=False
            )
        )
>>>>>>> 51d9747b

    def _increment_date_and_run_number(self):
        self.run_number += 1
        self.current_date += self.delta_date

    def _write_date_file(self, date_file=None):
        if not date_file:
            date_file = (
                self.experiment_scripts_dir
                + "/"
                + self.config["general"]["expid"]
                + "_"
                + self.config["general"]["setup_name"]
                + ".date"
            )
        with open(date_file, "w") as date_file:
            date_file.write(self.current_date.output() + " " + str(self.run_number))

    def prepare(self):
        six.print_("=" * 80, "\n")
        six.print_("PREPARING EXPERIMENT")
        # Copy files:
        all_files_to_copy = []
        six.print_("\n" "- Generating file lists for this run...")
        for component in self.components:
            six.print_("-" * 80)
            six.print_("* %s" % component.config["model"], "\n")
            all_component_files, filetype_specific_dict = (
                component.filesystem_to_experiment()
            )
            with open(
                component.thisrun_config_dir
                + "/"
                + self.config["general"]["expid"]
                + "_filelist_"
                + self.run_datestamp,
                "w",
            ) as flist:
                flist.write(
                    "These files are used for \nexperiment %s\ncomponent %s\ndate %s"
                    % (
                        self.config["general"]["expid"],
                        component.config["model"],
                        self.run_datestamp,
                    )
                )
                flist.write("\n")
                flist.write(80 * "-")
                for filetype in filetype_specific_dict:
                    flist.write("\n" + filetype.upper() + ":\n")
                    for source, exp_tree_name, work_dir_name in filetype_specific_dict[
                        filetype
                    ]:
                        flist.write("\nSource: " + source)
                        flist.write("\nExp Tree: " + exp_tree_name)
                        flist.write("\nWork Dir: " + work_dir_name)
                        flist.write("\n")
                    flist.write("\n")
                    flist.write(80 * "-")
            esm_parser.pprint_config(filetype_specific_dict)
            all_files_to_copy += all_component_files
        six.print_("\n" "- File lists populated, proceeding with copy...")
        six.print_("- Note that you can see your file lists in the config folder")
        six.print_("- You will be informed about missing files")
        self._prepare_copy_files(all_files_to_copy)

        # Load and modify namelists:
        six.print_("\n" "- Setting up namelists for this run...")
        all_namelists = {}
        for component in self.components:
            six.print_("-" * 80)
            six.print_("* %s" % component.config["model"], "\n")
            component.nmls_load()
            component.nmls_remove()
            component.nmls_modify()
            component.nmls_finalize(all_namelists)
        six.print_(
            "\n" "- Namelists modified according to experiment specifications..."
        )
        for nml_name, nml in all_namelists.items():
            six.print_("Contents of ", nml_name, ":")
            nml.write(sys.stdout)
            six.print_("\n", 40 * "+ ")

    def _prepare_copy_files(self, flist):
        successful_files = []
        missing_files = []
        # TODO: Check if we are on login node or elsewhere for the progress
        # bar, it doesn't make sense on the compute nodes:
        for ftuple in tqdm.tqdm(
            flist,
            bar_format="{l_bar}{bar}| {n_fmt}/{total_fmt} [{elapsed}<{remaining}]",
        ):
            logging.debug(ftuple)
            (file_source, file_intermediate, file_target) = ftuple
            try:
                shutil.copy2(file_source, file_intermediate)
                if not os.path.isfile(file_target):
                    os.symlink(file_intermediate, file_target)
                successful_files.append(file_target)
            except IOError:
                missing_files.append(file_target)
        if missing_files:
            six.print_("--- WARNING: These files were missing:")
            for missing_file in missing_files:
                six.print_("- %s" % missing_file)


class SimulationComponent(object):
    def __init__(self, general, component_config):
        self.config = component_config
        self.general_config = general

        self.all_filetypes = [
            "analysis",
            "bin",
            "config",
            "couple",
            "forcing",
            "input",
            "log",
            "mon",
            "outdata",
            "restart",
            "viz",
        ]

        for filetype in self.all_filetypes:
            setattr(
                self,
                "experiment_" + filetype + "_dir",
                self.general_config["base_dir"]
                + "/"
                + self.general_config["expid"]
                + "/"
                + filetype
                + "/"
                + self.config["model"]
                + "/",
            )
            if not os.path.exists(getattr(self, "experiment_" + filetype + "_dir")):
                os.makedirs(getattr(self, "experiment_" + filetype + "_dir"))

    def filesystem_to_experiment(self):
        all_files_to_process = []
        filetype_files_for_list = {}
        for filetype in self.all_filetypes:
            filetype_files = []
            six.print_("- %s" % filetype)
            if filetype + "_sources" not in self.config:
                continue
            filedir_intermediate = getattr(self, "thisrun_" + filetype + "_dir")
            for file_descriptor, file_source in six.iteritems(
                self.config[filetype + "_sources"]
            ):
                logging.debug(
                    "file_descriptor=%s, file_source=%s", file_descriptor, file_source
                )
                if filetype + "_files" in self.config:
                    if file_descriptor not in self.config[filetype + "_files"].values():
                        continue
                    else:
                        inverted_dict = {}
                        for k, v in six.iteritems(self.config[filetype + "_files"]):
                            inverted_dict[v] = k
                        file_category = inverted_dict[file_descriptor]
                else:
                    file_category = file_descriptor

                logging.debug(type(file_source))
                if isinstance(file_source, dict):
                    logging.debug(
                        "Checking which file to use for this year: %s",
                        self.general_config["current_date"].year,
                    )
                    for fname, valid_years in six.iteritems(file_source):
                        logging.debug("Checking %s", fname)
                        min_year = float(valid_years.get("from", "-inf"))
                        max_year = float(valid_years.get("to", "inf"))
                        logging.debug("Valid from: %s", min_year)
                        logging.debug("Valid to: %s", max_year)
                        logging.debug(
                            "%s <= %s --> %s",
                            min_year,
                            self.general_config["current_date"].year,
                            min_year <= self.general_config["current_date"].year,
                        )
                        logging.debug(
                            "%s <= %s --> %s",
                            self.general_config["current_date"].year,
                            max_year,
                            self.general_config["current_date"].year <= max_year,
                        )
                        if (
                            min_year <= self.general_config["current_date"].year
                            and self.general_config["current_date"].year <= max_year
                        ):
                            file_source = fname
                        else:
                            continue
                if (
                    filetype + "_in_work" in self.config
                    and file_category in self.config[filetype + "_in_work"].keys()
                ):
                    file_target = (
                        filedir_intermediate
                        + "/"
                        + self.config[filetype + "_in_work"][file_category]
                    )
                else:
                    if isinstance(file_source, str):
                        file_target = (
                            filedir_intermediate + "/" + os.path.basename(file_source)
                        )
                    else:
                        raise TypeError(
                            "Don't know what to do, sorry. You gave %s" % file_source
                        )
                logging.debug(file_source)
                filetype_files.append(
                    (
                        file_source,
                        filedir_intermediate + "/" + os.path.basename(file_source),
                        file_target,
                    )
                )
            filetype_files_for_list[filetype] = filetype_files
            all_files_to_process += filetype_files
        return all_files_to_process, filetype_files_for_list

    def nmls_load(self):
        nmls = self.config.get("namelists", [])
        self.config["namelists"] = dict.fromkeys(nmls)
        for nml in nmls:
            logging.debug("Loading %s", nml)
            self.config["namelists"][nml] = f90nml.read(
                os.path.join(self.thisrun_config_dir, nml)
            )

    def nmls_remove(self):
        namelist_changes = self.config.get("namelist_changes", {})
        namelist_removes = []
        for namelist in list(namelist_changes):
            changes = namelist_changes[namelist]
            logging.debug("Determining remove entires for %s", namelist)
            logging.debug("All changes: %s", changes)
            for change_chapter in list(changes):
                change_entries = changes[change_chapter]
                for key in list(change_entries):
                    value = change_entries[key]
                    if value == "remove_from_namelist":
                        namelist_removes.append((namelist, change_chapter, key))
                        del namelist_changes[namelist][change_chapter][key]
        for remove in namelist_removes:
            namelist, change_chapter, key = remove
            logging.debug("Removing from %s: %s, %s", namelist, change_chapter, key)
            del self.config["namelists"][namelist][change_chapter][key]

    def nmls_modify(self):
        namelist_changes = self.config.get("namelist_changes", {})
        for namelist, changes in six.iteritems(namelist_changes):
            self.config["namelists"][namelist].patch(changes)

    def nmls_finalize(self, all_nmls):
        for nml_name, nml_obj in six.iteritems(self.config.get("namelists", {})):
            with open(os.path.join(self.thisrun_config_dir, nml_name), "w") as nml_file:
                nml_obj.write(nml_file)
            all_nmls[nml_name] = nml_obj  # PG or a string representation?

    def finalize_attributes(self):
        for filetype in self.all_filetypes:
            setattr(
                self,
                "thisrun_" + filetype + "_dir",
                self.general_config["base_dir"]
                + "/"
                + self.general_config["expid"]
                + "/run_"
                + self.general_config["current_date"].format(
                    form=9, givenph=False, givenpm=False, givenps=False
                )
                + "-"
                + self.general_config["end_date"].format(
                    form=9, givenph=False, givenpm=False, givenps=False
                )
                + "/"
                + filetype
                + "/"
                + self.config["model"]
                + "/",
            )
            if not os.path.exists(getattr(self, "thisrun_" + filetype + "_dir")):
                os.makedirs(getattr(self, "thisrun_" + filetype + "_dir"))<|MERGE_RESOLUTION|>--- conflicted
+++ resolved
@@ -47,9 +47,29 @@
         self.config.finalize()
         self._initialize_components()
 
-        esm_parser.pprint_config(self.config)
-
-        sys.exit()
+
+        self._finalize_components()
+        self._finalize_attributes()
+        self._write_finalized_config()
+        self._copy_preliminary_files_from_experiment_to_thisrun()
+        self._show_simulation_info()
+        self.prepare()
+
+        for model in list(self.config):
+            if model in esm_coupler.known_couplers:
+                coupler_config_dir = (
+                    self.config["general"]["base_dir"]
+                    + "/"
+                    + self.config["general"]["expid"]
+                    + "/run_"
+                    + self.run_datestamp
+                    + "/config/"
+                    + model
+                    + "/"
+                )
+                self.coupler = esm_coupler.esm_coupler(self.config, model)
+                self.coupler.prepare(self.config, coupler_config_dir)
+                sys.exit()
 
     def _add_all_folders(self):
         self.all_filetypes = ["analysis", "config", "log", "mon", "scripts"]
@@ -155,37 +175,6 @@
         ) as config_file:
             yaml.dump(self.config, config_file)
 
-        # pdb.set_trace()
-        # self._read_date_file()
-        # self._initialize_calendar()
-        self._finalize_components()
-        self._finalize_attributes()
-        self._write_finalized_config()
-        self._copy_preliminary_files_from_experiment_to_thisrun()
-        self._show_simulation_info()
-        self.prepare()
-        for model in list(self.config):
-            if model in esm_coupler.known_couplers:
-                coupler_config_dir = (
-                    self.config["general"]["base_dir"]
-                    + "/"
-                    + self.config["general"]["expid"]
-                    + "/run_"
-                    + self.config["general"]["current_date"].format(
-                        form=9, givenph=False, givenpm=False, givenps=False
-                    )
-                    + "-"
-                    + self.config["general"]["end_date"].format(
-                        form=9, givenph=False, givenpm=False, givenps=False
-                    )
-                    + "/config/"
-                    + model
-                    + "/"
-                )
-                self.coupler = esm_coupler.esm_coupler(self.config, model)
-                self.coupler.prepare(self.config, coupler_config_dir)
-                sys.exit()
-
     def _show_simulation_info(self):
         six.print_(80 * "=")
         six.print_("STARTING SIMULATION JOB!")
@@ -196,28 +185,6 @@
             six.print_("- %s" % model)
         six.print_("You are using the Python version.")
 
-<<<<<<< HEAD
-    def _finalize_config(self):
-        # esm_parser.psix.print_config(self.config["hdmodel"])
-        for component in self.components:
-            if component.config["lresume"] == True and self.run_number == "1":
-                component.config["parent_expid"] = component.config["ini_parent_exp_id"]
-                component.config["parent_date"] = component.config["ini_parent_date"]
-                component.config["parent_restart_dir"] = component.config[
-                    "ini_restart_dir"
-                ]
-            else:
-                component.config["parent_expid"] = self.config["general"]["expid"]
-                component.config["parent_date"] = self.config["general"]["prev_date"]
-                component.config[
-                    "parent_restart_dir"
-                ] = component.experiment_restart_dir
-        logging.debug("SECOND TIME!")
-        self.config.choose_blocks(self.config, isblacklist=False)
-        self.config.run_recursive_functions(self.config, isblacklist=False)
-
-=======
->>>>>>> 51d9747b
     def _finalize_attributes(self):
         for filetype in self.all_filetypes:
             setattr(
@@ -307,11 +274,7 @@
         else:
             logging.info("No date file found %s", date_file)
             logging.info("Initializing run_number=1 and date=18500101")
-<<<<<<< HEAD
-            date = self.config["general"].get("initial_date", "18500101")
-=======
             date = config["general"].get("initial_date", "18500101")
->>>>>>> 51d9747b
             self.run_number = 1
             write_file = True
         config["general"]["run_number"] = self.run_number
@@ -366,29 +329,6 @@
             config["general"]["next_date"] - config["general"]["initial_date"]
         )
 
-<<<<<<< HEAD
-        # Last step: figure out if we are doing a cold start of a restart:
-        if self.run_number != 1:
-            for component in self.components:
-                component.config["lresume"] = True
-        else:
-            # Did the user give a value? If yes, keep it, if not, first run:
-            for component in self.components:
-                user_lresume = component.config.get("lresume", False)
-                print(str(user_lresume), type(user_lresume))
-                if type(user_lresume) == str:
-                    if user_lresume == "0" or user_lresume.upper() == "FALSE":
-                        user_lresume = False
-                    elif user_lresume == "1" or user_lresume.upper() == "TRUE":
-                        user_lresume = True
-                elif type(user_lresume) == int:
-                    if user_lresume == 0:
-                        user_lresume = False
-                    elif user_lresume == 1:
-                        user_lresume = True
-                print(str(user_lresume), type(user_lresume))
-                component.config["lresume"] = user_lresume
-=======
         self.run_datestamp = (
             config["general"]["current_date"].format(
                 form=9, givenph=False, givenpm=False, givenps=False
@@ -398,7 +338,6 @@
                 form=9, givenph=False, givenpm=False, givenps=False
             )
         )
->>>>>>> 51d9747b
 
     def _increment_date_and_run_number(self):
         self.run_number += 1
@@ -546,6 +485,9 @@
         all_files_to_process = []
         filetype_files_for_list = {}
         for filetype in self.all_filetypes:
+            if filetype == "restart" and not self.config["lresume"]:
+                print("Restart files do not make sense for a cold start, skipping...")
+                continue
             filetype_files = []
             six.print_("- %s" % filetype)
             if filetype + "_sources" not in self.config:
